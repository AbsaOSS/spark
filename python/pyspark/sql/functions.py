--- conflicted
+++ resolved
@@ -2127,23 +2127,6 @@
     return Column(sc._jvm.functions.sort_array(_to_java_column(col), asc))
 
 
-<<<<<<< HEAD
-@since(2.4)
-def flatten(col):
-    """
-    Collection function: creates a single array from an array of arrays.
-    If a structure of nested arrays is deeper than two levels,
-    only one level of nesting is removed.
-
-    :param col: name of column or expression
-
-    >>> df = spark.createDataFrame([([[1, 2, 3], [4, 5], [6]],), ([None, [4, 5]],)], ['data'])
-    >>> df.select(flatten(df.data).alias('r')).collect()
-    [Row(r=[1, 2, 3, 4, 5, 6]), Row(r=None)]
-    """
-    sc = SparkContext._active_spark_context
-    return Column(sc._jvm.functions.flatten(_to_java_column(col)))
-=======
 @since(1.5)
 @ignore_unicode_prefix
 def reverse(col):
@@ -2161,7 +2144,23 @@
      """
     sc = SparkContext._active_spark_context
     return Column(sc._jvm.functions.reverse(_to_java_column(col)))
->>>>>>> f81fa478
+
+
+@since(2.4)
+def flatten(col):
+    """
+    Collection function: creates a single array from an array of arrays.
+    If a structure of nested arrays is deeper than two levels,
+    only one level of nesting is removed.
+
+    :param col: name of column or expression
+
+    >>> df = spark.createDataFrame([([[1, 2, 3], [4, 5], [6]],), ([None, [4, 5]],)], ['data'])
+    >>> df.select(flatten(df.data).alias('r')).collect()
+    [Row(r=[1, 2, 3, 4, 5, 6]), Row(r=None)]
+    """
+    sc = SparkContext._active_spark_context
+    return Column(sc._jvm.functions.flatten(_to_java_column(col)))
 
 
 @since(2.3)
