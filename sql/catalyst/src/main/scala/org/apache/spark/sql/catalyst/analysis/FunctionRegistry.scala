--- conflicted
+++ resolved
@@ -419,11 +419,8 @@
     expression[ElementAt]("element_at"),
     expression[MapKeys]("map_keys"),
     expression[MapValues]("map_values"),
-<<<<<<< HEAD
+    expression[MapEntries]("map_entries"),
     expression[MapFromEntries]("map_from_entries"),
-=======
-    expression[MapEntries]("map_entries"),
->>>>>>> fa2ae9d2
     expression[Size]("size"),
     expression[Slice]("slice"),
     expression[Size]("cardinality"),
