/*
 * Licensed to the Apache Software Foundation (ASF) under one or more
 * contributor license agreements.  See the NOTICE file distributed with
 * this work for additional information regarding copyright ownership.
 * The ASF licenses this file to You under the Apache License, Version 2.0
 * (the "License"); you may not use this file except in compliance with
 * the License.  You may obtain a copy of the License at
 *
 *    http://www.apache.org/licenses/LICENSE-2.0
 *
 * Unless required by applicable law or agreed to in writing, software
 * distributed under the License is distributed on an "AS IS" BASIS,
 * WITHOUT WARRANTIES OR CONDITIONS OF ANY KIND, either express or implied.
 * See the License for the specific language governing permissions and
 * limitations under the License.
 */
package org.apache.spark.sql.catalyst.expressions

import java.util.Comparator

import org.apache.spark.sql.catalyst.InternalRow
import org.apache.spark.sql.catalyst.analysis.TypeCheckResult
import org.apache.spark.sql.catalyst.expressions.codegen._
import org.apache.spark.sql.catalyst.util.{ArrayData, GenericArrayData, MapData, TypeUtils}
import org.apache.spark.sql.types._
import org.apache.spark.unsafe.Platform
import org.apache.spark.unsafe.array.ByteArrayMethods

/**
 * Given an array or map, returns its size. Returns -1 if null.
 */
@ExpressionDescription(
  usage = "_FUNC_(expr) - Returns the size of an array or a map. Returns -1 if null.",
  examples = """
    Examples:
      > SELECT _FUNC_(array('b', 'd', 'c', 'a'));
       4
  """)
case class Size(child: Expression) extends UnaryExpression with ExpectsInputTypes {
  override def dataType: DataType = IntegerType
  override def inputTypes: Seq[AbstractDataType] = Seq(TypeCollection(ArrayType, MapType))
  override def nullable: Boolean = false

  override def eval(input: InternalRow): Any = {
    val value = child.eval(input)
    if (value == null) {
      -1
    } else child.dataType match {
      case _: ArrayType => value.asInstanceOf[ArrayData].numElements()
      case _: MapType => value.asInstanceOf[MapData].numElements()
    }
  }

  override def doGenCode(ctx: CodegenContext, ev: ExprCode): ExprCode = {
    val childGen = child.genCode(ctx)
    ev.copy(code = s"""
      boolean ${ev.isNull} = false;
      ${childGen.code}
      ${CodeGenerator.javaType(dataType)} ${ev.value} = ${childGen.isNull} ? -1 :
        (${childGen.value}).numElements();""", isNull = FalseLiteral)
  }
}

/**
 * Returns an unordered array containing the keys of the map.
 */
@ExpressionDescription(
  usage = "_FUNC_(map) - Returns an unordered array containing the keys of the map.",
  examples = """
    Examples:
      > SELECT _FUNC_(map(1, 'a', 2, 'b'));
       [1,2]
  """)
case class MapKeys(child: Expression)
  extends UnaryExpression with ExpectsInputTypes {

  override def inputTypes: Seq[AbstractDataType] = Seq(MapType)

  override def dataType: DataType = ArrayType(child.dataType.asInstanceOf[MapType].keyType)

  override def nullSafeEval(map: Any): Any = {
    map.asInstanceOf[MapData].keyArray()
  }

  override def doGenCode(ctx: CodegenContext, ev: ExprCode): ExprCode = {
    nullSafeCodeGen(ctx, ev, c => s"${ev.value} = ($c).keyArray();")
  }

  override def prettyName: String = "map_keys"
}

/**
 * Returns an unordered array containing the values of the map.
 */
@ExpressionDescription(
  usage = "_FUNC_(map) - Returns an unordered array containing the values of the map.",
  examples = """
    Examples:
      > SELECT _FUNC_(map(1, 'a', 2, 'b'));
       ["a","b"]
  """)
case class MapValues(child: Expression)
  extends UnaryExpression with ExpectsInputTypes {

  override def inputTypes: Seq[AbstractDataType] = Seq(MapType)

  override def dataType: DataType = ArrayType(child.dataType.asInstanceOf[MapType].valueType)

  override def nullSafeEval(map: Any): Any = {
    map.asInstanceOf[MapData].valueArray()
  }

  override def doGenCode(ctx: CodegenContext, ev: ExprCode): ExprCode = {
    nullSafeCodeGen(ctx, ev, c => s"${ev.value} = ($c).valueArray();")
  }

  override def prettyName: String = "map_values"
}

/**
 * Sorts the input array in ascending / descending order according to the natural ordering of
 * the array elements and returns it.
 */
// scalastyle:off line.size.limit
@ExpressionDescription(
  usage = "_FUNC_(array[, ascendingOrder]) - Sorts the input array in ascending or descending order according to the natural ordering of the array elements.",
  examples = """
    Examples:
      > SELECT _FUNC_(array('b', 'd', 'c', 'a'), true);
       ["a","b","c","d"]
  """)
// scalastyle:on line.size.limit
case class SortArray(base: Expression, ascendingOrder: Expression)
  extends BinaryExpression with ExpectsInputTypes with CodegenFallback {

  def this(e: Expression) = this(e, Literal(true))

  override def left: Expression = base
  override def right: Expression = ascendingOrder
  override def dataType: DataType = base.dataType
  override def inputTypes: Seq[AbstractDataType] = Seq(ArrayType, BooleanType)

  override def checkInputDataTypes(): TypeCheckResult = base.dataType match {
    case ArrayType(dt, _) if RowOrdering.isOrderable(dt) =>
      ascendingOrder match {
        case Literal(_: Boolean, BooleanType) =>
          TypeCheckResult.TypeCheckSuccess
        case _ =>
          TypeCheckResult.TypeCheckFailure(
            "Sort order in second argument requires a boolean literal.")
      }
    case ArrayType(dt, _) =>
      TypeCheckResult.TypeCheckFailure(
        s"$prettyName does not support sorting array of type ${dt.simpleString}")
    case _ =>
      TypeCheckResult.TypeCheckFailure(s"$prettyName only supports array input.")
  }

  @transient
  private lazy val lt: Comparator[Any] = {
    val ordering = base.dataType match {
      case _ @ ArrayType(n: AtomicType, _) => n.ordering.asInstanceOf[Ordering[Any]]
      case _ @ ArrayType(a: ArrayType, _) => a.interpretedOrdering.asInstanceOf[Ordering[Any]]
      case _ @ ArrayType(s: StructType, _) => s.interpretedOrdering.asInstanceOf[Ordering[Any]]
    }

    new Comparator[Any]() {
      override def compare(o1: Any, o2: Any): Int = {
        if (o1 == null && o2 == null) {
          0
        } else if (o1 == null) {
          -1
        } else if (o2 == null) {
          1
        } else {
          ordering.compare(o1, o2)
        }
      }
    }
  }

  @transient
  private lazy val gt: Comparator[Any] = {
    val ordering = base.dataType match {
      case _ @ ArrayType(n: AtomicType, _) => n.ordering.asInstanceOf[Ordering[Any]]
      case _ @ ArrayType(a: ArrayType, _) => a.interpretedOrdering.asInstanceOf[Ordering[Any]]
      case _ @ ArrayType(s: StructType, _) => s.interpretedOrdering.asInstanceOf[Ordering[Any]]
    }

    new Comparator[Any]() {
      override def compare(o1: Any, o2: Any): Int = {
        if (o1 == null && o2 == null) {
          0
        } else if (o1 == null) {
          1
        } else if (o2 == null) {
          -1
        } else {
          -ordering.compare(o1, o2)
        }
      }
    }
  }

  override def nullSafeEval(array: Any, ascending: Any): Any = {
    val elementType = base.dataType.asInstanceOf[ArrayType].elementType
    val data = array.asInstanceOf[ArrayData].toArray[AnyRef](elementType)
    if (elementType != NullType) {
      java.util.Arrays.sort(data, if (ascending.asInstanceOf[Boolean]) lt else gt)
    }
    new GenericArrayData(data.asInstanceOf[Array[Any]])
  }

  override def prettyName: String = "sort_array"
}

/**
 * Checks if the array (left) has the element (right)
 */
@ExpressionDescription(
  usage = "_FUNC_(array, value) - Returns true if the array contains the value.",
  examples = """
    Examples:
      > SELECT _FUNC_(array(1, 2, 3), 2);
       true
  """)
case class ArrayContains(left: Expression, right: Expression)
  extends BinaryExpression with ImplicitCastInputTypes {

  override def dataType: DataType = BooleanType

  override def inputTypes: Seq[AbstractDataType] = right.dataType match {
    case NullType => Seq.empty
    case _ => left.dataType match {
      case n @ ArrayType(element, _) => Seq(n, element)
      case _ => Seq.empty
    }
  }

  override def checkInputDataTypes(): TypeCheckResult = {
    if (right.dataType == NullType) {
      TypeCheckResult.TypeCheckFailure("Null typed values cannot be used as arguments")
    } else if (!left.dataType.isInstanceOf[ArrayType]
      || left.dataType.asInstanceOf[ArrayType].elementType != right.dataType) {
      TypeCheckResult.TypeCheckFailure(
        "Arguments must be an array followed by a value of same type as the array members")
    } else {
      TypeCheckResult.TypeCheckSuccess
    }
  }

  override def nullable: Boolean = {
    left.nullable || right.nullable || left.dataType.asInstanceOf[ArrayType].containsNull
  }

  override def nullSafeEval(arr: Any, value: Any): Any = {
    var hasNull = false
    arr.asInstanceOf[ArrayData].foreach(right.dataType, (i, v) =>
      if (v == null) {
        hasNull = true
      } else if (v == value) {
        return true
      }
    )
    if (hasNull) {
      null
    } else {
      false
    }
  }

  override def doGenCode(ctx: CodegenContext, ev: ExprCode): ExprCode = {
    nullSafeCodeGen(ctx, ev, (arr, value) => {
      val i = ctx.freshName("i")
      val getValue = CodeGenerator.getValue(arr, right.dataType, i)
      s"""
      for (int $i = 0; $i < $arr.numElements(); $i ++) {
        if ($arr.isNullAt($i)) {
          ${ev.isNull} = true;
        } else if (${ctx.genEqual(right.dataType, value, getValue)}) {
          ${ev.isNull} = false;
          ${ev.value} = true;
          break;
        }
      }
     """
    })
  }

  override def prettyName: String = "array_contains"
}

<<<<<<< HEAD
=======
/**
 * Returns the minimum value in the array.
 */
@ExpressionDescription(
  usage = "_FUNC_(array) - Returns the minimum value in the array. NULL elements are skipped.",
  examples = """
    Examples:
      > SELECT _FUNC_(array(1, 20, null, 3));
       1
  """, since = "2.4.0")
case class ArrayMin(child: Expression) extends UnaryExpression with ImplicitCastInputTypes {

  override def nullable: Boolean = true

  override def inputTypes: Seq[AbstractDataType] = Seq(ArrayType)

  private lazy val ordering = TypeUtils.getInterpretedOrdering(dataType)

  override def checkInputDataTypes(): TypeCheckResult = {
    val typeCheckResult = super.checkInputDataTypes()
    if (typeCheckResult.isSuccess) {
      TypeUtils.checkForOrderingExpr(dataType, s"function $prettyName")
    } else {
      typeCheckResult
    }
  }

  override protected def doGenCode(ctx: CodegenContext, ev: ExprCode): ExprCode = {
    val childGen = child.genCode(ctx)
    val javaType = CodeGenerator.javaType(dataType)
    val i = ctx.freshName("i")
    val item = ExprCode("",
      isNull = JavaCode.isNullExpression(s"${childGen.value}.isNullAt($i)"),
      value = JavaCode.expression(CodeGenerator.getValue(childGen.value, dataType, i), dataType))
    ev.copy(code =
      s"""
         |${childGen.code}
         |boolean ${ev.isNull} = true;
         |$javaType ${ev.value} = ${CodeGenerator.defaultValue(dataType)};
         |if (!${childGen.isNull}) {
         |  for (int $i = 0; $i < ${childGen.value}.numElements(); $i ++) {
         |    ${ctx.reassignIfSmaller(dataType, ev, item)}
         |  }
         |}
      """.stripMargin)
  }

  override protected def nullSafeEval(input: Any): Any = {
    var min: Any = null
    input.asInstanceOf[ArrayData].foreach(dataType, (_, item) =>
      if (item != null && (min == null || ordering.lt(item, min))) {
        min = item
      }
    )
    min
  }

  override def dataType: DataType = child.dataType match {
    case ArrayType(dt, _) => dt
    case _ => throw new IllegalStateException(s"$prettyName accepts only arrays.")
  }

  override def prettyName: String = "array_min"
}

>>>>>>> 1cc66a07
/**
 * Returns the maximum value in the array.
 */
@ExpressionDescription(
  usage = "_FUNC_(array) - Returns the maximum value in the array. NULL elements are skipped.",
  examples = """
    Examples:
      > SELECT _FUNC_(array(1, 20, null, 3));
       20
  """, since = "2.4.0")
case class ArrayMax(child: Expression) extends UnaryExpression with ImplicitCastInputTypes {

  override def nullable: Boolean = true

  override def inputTypes: Seq[AbstractDataType] = Seq(ArrayType)

  private lazy val ordering = TypeUtils.getInterpretedOrdering(dataType)

  override def checkInputDataTypes(): TypeCheckResult = {
    val typeCheckResult = super.checkInputDataTypes()
    if (typeCheckResult.isSuccess) {
      TypeUtils.checkForOrderingExpr(dataType, s"function $prettyName")
    } else {
      typeCheckResult
    }
  }

  override protected def doGenCode(ctx: CodegenContext, ev: ExprCode): ExprCode = {
    val childGen = child.genCode(ctx)
    val javaType = CodeGenerator.javaType(dataType)
    val i = ctx.freshName("i")
    val item = ExprCode("",
      isNull = JavaCode.isNullExpression(s"${childGen.value}.isNullAt($i)"),
      value = JavaCode.expression(CodeGenerator.getValue(childGen.value, dataType, i), dataType))
    ev.copy(code =
      s"""
         |${childGen.code}
         |boolean ${ev.isNull} = true;
         |$javaType ${ev.value} = ${CodeGenerator.defaultValue(dataType)};
         |if (!${childGen.isNull}) {
         |  for (int $i = 0; $i < ${childGen.value}.numElements(); $i ++) {
         |    ${ctx.reassignIfGreater(dataType, ev, item)}
         |  }
         |}
      """.stripMargin)
  }

  override protected def nullSafeEval(input: Any): Any = {
    var max: Any = null
    input.asInstanceOf[ArrayData].foreach(dataType, (_, item) =>
      if (item != null && (max == null || ordering.gt(item, max))) {
        max = item
      }
    )
    max
  }

  override def dataType: DataType = child.dataType match {
    case ArrayType(dt, _) => dt
    case _ => throw new IllegalStateException(s"$prettyName accepts only arrays.")
  }

  override def prettyName: String = "array_max"
}

/**
 * Transforms an array of arrays into a single array.
 */
@ExpressionDescription(
  usage = "_FUNC_(arrayOfArrays) - Transforms an array of arrays into a single array.",
  examples = """
    Examples:
      > SELECT _FUNC_(array(array(1, 2), array(3, 4));
       [1,2,3,4]
  """,
  since = "2.4.0")
case class Flatten(child: Expression) extends UnaryExpression {

  private val MAX_ARRAY_LENGTH = ByteArrayMethods.MAX_ROUNDED_ARRAY_LENGTH

  private lazy val childDataType: ArrayType = child.dataType.asInstanceOf[ArrayType]

  override def nullable: Boolean = child.nullable || childDataType.containsNull

  override def dataType: DataType = childDataType.elementType

  lazy val elementType: DataType = dataType.asInstanceOf[ArrayType].elementType

  override def checkInputDataTypes(): TypeCheckResult = child.dataType match {
    case ArrayType(_: ArrayType, _) =>
      TypeCheckResult.TypeCheckSuccess
    case _ =>
      TypeCheckResult.TypeCheckFailure(
        s"The argument should be an array of arrays, " +
        s"but '${child.sql}' is of ${child.dataType.simpleString} type."
      )
  }

  override def nullSafeEval(child: Any): Any = {
    val elements = child.asInstanceOf[ArrayData].toObjectArray(dataType)

    if (elements.contains(null)) {
      null
    } else {
      val arrayData = elements.map(_.asInstanceOf[ArrayData])
      val numberOfElements = arrayData.foldLeft(0L)((sum, e) => sum + e.numElements())
      if (numberOfElements > MAX_ARRAY_LENGTH) {
        throw new RuntimeException("Unsuccessful try to flatten an array of arrays with " +
          s" $numberOfElements elements due to exceeding the array size limit $MAX_ARRAY_LENGTH.")
      }
      val flattenedData = new Array(numberOfElements.toInt)
      var position = 0
      for (ad <- arrayData) {
        val arr = ad.toObjectArray(elementType)
        Array.copy(arr, 0, flattenedData, position, arr.length)
        position += arr.length
      }
      new GenericArrayData(flattenedData)
    }
  }

  override def doGenCode(ctx: CodegenContext, ev: ExprCode): ExprCode = {
    nullSafeCodeGen(ctx, ev, c => {
      val code = if (CodeGenerator.isPrimitiveType(elementType)) {
        genCodeForFlattenOfPrimitiveElements(ctx, c, ev.value)
      } else {
        genCodeForFlattenOfNonPrimitiveElements(ctx, c, ev.value)
      }
      nullElementsProtection(ev, c, code)
    })
  }

  private def nullElementsProtection(
      ev: ExprCode,
      childVariableName: String,
      coreLogic: String): String = {
    s"""
    |for (int z=0; !${ev.isNull} && z < $childVariableName.numElements(); z++) {
    |  ${ev.isNull} |= $childVariableName.isNullAt(z);
    |}
    |if (!${ev.isNull}) {
    |  $coreLogic
    |}
    """.stripMargin
  }

  private def genCodeForNumberOfElements(
      ctx: CodegenContext,
      childVariableName: String) : (String, String) = {
    val variableName = ctx.freshName("numElements")
    val code = s"""
      |long $variableName = 0;
      |for (int z=0; z < $childVariableName.numElements(); z++) {
      |  $variableName += $childVariableName.getArray(z).numElements();
      |}
      |if ($variableName > ${MAX_ARRAY_LENGTH}) {
      |  throw new RuntimeException("Unsuccessful try to flatten an array of arrays with" +
      |    " $variableName elements due to exceeding the array size limit $MAX_ARRAY_LENGTH.");
      |}
      """.stripMargin
    (code, variableName)
  }

  private def genCodeForFlattenOfPrimitiveElements(
      ctx: CodegenContext,
      childVariableName: String,
      arrayDataName: String): String = {
    val arrayName = ctx.freshName("array")
    val arraySizeName = ctx.freshName("size")
    val counter = ctx.freshName("counter")
    val tempArrayDataName = ctx.freshName("tempArrayData")

    val (numElemCode, numElemName) = genCodeForNumberOfElements(ctx, childVariableName)

    val unsafeArraySizeInBytes = s"""
      |long $arraySizeName = UnsafeArrayData.calculateSizeOfUnderlyingByteArray(
      |  $numElemName,
      |  ${elementType.defaultSize});
      |if ($arraySizeName > $MAX_ARRAY_LENGTH) {
      |  throw new RuntimeException("Unsuccessful try to flatten an array of arrays with" +
      |    " $arraySizeName bytes of data due to exceeding the limit $MAX_ARRAY_LENGTH" +
      |    " bytes for UnsafeArrayData.");
      |}
      """.stripMargin
    val baseOffset = Platform.BYTE_ARRAY_OFFSET

    val primitiveValueTypeName = CodeGenerator.primitiveTypeName(elementType)

    s"""
    |$numElemCode
    |$unsafeArraySizeInBytes
    |byte[] $arrayName = new byte[(int)$arraySizeName];
    |UnsafeArrayData $tempArrayDataName = new UnsafeArrayData();
    |Platform.putLong($arrayName, $baseOffset, $numElemName);
    |$tempArrayDataName.pointTo($arrayName, $baseOffset, (int)$arraySizeName);
    |int $counter = 0;
    |for (int k=0; k < $childVariableName.numElements(); k++) {
    |  ArrayData arr = $childVariableName.getArray(k);
    |  for (int l = 0; l < arr.numElements(); l++) {
    |   if (arr.isNullAt(l)) {
    |     $tempArrayDataName.setNullAt($counter);
    |   } else {
    |     $tempArrayDataName.set$primitiveValueTypeName(
    |       $counter,
    |       ${CodeGenerator.getValue("arr", elementType, "l")}
    |     );
    |   }
    |   $counter++;
    | }
    |}
    |$arrayDataName = $tempArrayDataName;
    """.stripMargin
  }

  private def genCodeForFlattenOfNonPrimitiveElements(
      ctx: CodegenContext,
      childVariableName: String,
      arrayDataName: String): String = {
    val genericArrayClass = classOf[GenericArrayData].getName
    val arrayName = ctx.freshName("arrayObject")
    val counter = ctx.freshName("counter")
    val (numElemCode, numElemName) = genCodeForNumberOfElements(ctx, childVariableName)

    s"""
    |$numElemCode
    |Object[] $arrayName = new Object[(int)$numElemName];
    |int $counter = 0;
    |for (int k=0; k < $childVariableName.numElements(); k++) {
    |  ArrayData arr = $childVariableName.getArray(k);
    |  for (int l = 0; l < arr.numElements(); l++) {
    |    $arrayName[$counter] = ${CodeGenerator.getValue("arr", elementType, "l")};
    |    $counter++;
    |  }
    |}
    |$arrayDataName = new $genericArrayClass($arrayName);
    """.stripMargin
  }

  override def prettyName: String = "flatten"
}<|MERGE_RESOLUTION|>--- conflicted
+++ resolved
@@ -290,8 +290,6 @@
   override def prettyName: String = "array_contains"
 }
 
-<<<<<<< HEAD
-=======
 /**
  * Returns the minimum value in the array.
  */
@@ -357,7 +355,6 @@
   override def prettyName: String = "array_min"
 }
 
->>>>>>> 1cc66a07
 /**
  * Returns the maximum value in the array.
  */
