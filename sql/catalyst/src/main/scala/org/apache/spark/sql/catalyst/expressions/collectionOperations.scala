--- conflicted
+++ resolved
@@ -565,7 +565,6 @@
 }
 
 /**
-<<<<<<< HEAD
  * Transforms an array of arrays into a single array.
  */
 @ExpressionDescription(
@@ -739,7 +738,9 @@
   }
 
   override def prettyName: String = "flatten"
-=======
+}
+
+/**
  * Returns the value of index `right` in Array `left` or the value for key `right` in Map `left`.
  */
 @ExpressionDescription(
@@ -841,5 +842,4 @@
   }
 
   override def prettyName: String = "element_at"
->>>>>>> 46bb2b51
 }