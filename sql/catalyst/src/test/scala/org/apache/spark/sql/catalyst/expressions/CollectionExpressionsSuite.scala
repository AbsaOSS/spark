/*
 * Licensed to the Apache Software Foundation (ASF) under one or more
 * contributor license agreements.  See the NOTICE file distributed with
 * this work for additional information regarding copyright ownership.
 * The ASF licenses this file to You under the Apache License, Version 2.0
 * (the "License"); you may not use this file except in compliance with
 * the License.  You may obtain a copy of the License at
 *
 *    http://www.apache.org/licenses/LICENSE-2.0
 *
 * Unless required by applicable law or agreed to in writing, software
 * distributed under the License is distributed on an "AS IS" BASIS,
 * WITHOUT WARRANTIES OR CONDITIONS OF ANY KIND, either express or implied.
 * See the License for the specific language governing permissions and
 * limitations under the License.
 */

package org.apache.spark.sql.catalyst.expressions

import org.apache.spark.SparkFunSuite
import org.apache.spark.sql.types._

class CollectionExpressionsSuite extends SparkFunSuite with ExpressionEvalHelper {

  test("Array and Map Size") {
    val a0 = Literal.create(Seq(1, 2, 3), ArrayType(IntegerType))
    val a1 = Literal.create(Seq[Integer](), ArrayType(IntegerType))
    val a2 = Literal.create(Seq(1, 2), ArrayType(IntegerType))

    checkEvaluation(Size(a0), 3)
    checkEvaluation(Size(a1), 0)
    checkEvaluation(Size(a2), 2)

    val m0 = Literal.create(Map("a" -> "a", "b" -> "b"), MapType(StringType, StringType))
    val m1 = Literal.create(Map[String, String](), MapType(StringType, StringType))
    val m2 = Literal.create(Map("a" -> "a"), MapType(StringType, StringType))

    checkEvaluation(Size(m0), 2)
    checkEvaluation(Size(m1), 0)
    checkEvaluation(Size(m2), 1)

    checkEvaluation(Size(Literal.create(null, MapType(StringType, StringType))), -1)
    checkEvaluation(Size(Literal.create(null, ArrayType(StringType))), -1)
  }

  test("MapKeys/MapValues") {
    val m0 = Literal.create(Map("a" -> "1", "b" -> "2"), MapType(StringType, StringType))
    val m1 = Literal.create(Map[String, String](), MapType(StringType, StringType))
    val m2 = Literal.create(null, MapType(StringType, StringType))

    checkEvaluation(MapKeys(m0), Seq("a", "b"))
    checkEvaluation(MapValues(m0), Seq("1", "2"))
    checkEvaluation(MapKeys(m1), Seq())
    checkEvaluation(MapValues(m1), Seq())
    checkEvaluation(MapKeys(m2), null)
    checkEvaluation(MapValues(m2), null)
  }

  test("Sort Array") {
    val a0 = Literal.create(Seq(2, 1, 3), ArrayType(IntegerType))
    val a1 = Literal.create(Seq[Integer](), ArrayType(IntegerType))
    val a2 = Literal.create(Seq("b", "a"), ArrayType(StringType))
    val a3 = Literal.create(Seq("b", null, "a"), ArrayType(StringType))
    val a4 = Literal.create(Seq(null, null), ArrayType(NullType))

    checkEvaluation(new SortArray(a0), Seq(1, 2, 3))
    checkEvaluation(new SortArray(a1), Seq[Integer]())
    checkEvaluation(new SortArray(a2), Seq("a", "b"))
    checkEvaluation(new SortArray(a3), Seq(null, "a", "b"))
    checkEvaluation(SortArray(a0, Literal(true)), Seq(1, 2, 3))
    checkEvaluation(SortArray(a1, Literal(true)), Seq[Integer]())
    checkEvaluation(SortArray(a2, Literal(true)), Seq("a", "b"))
    checkEvaluation(new SortArray(a3, Literal(true)), Seq(null, "a", "b"))
    checkEvaluation(SortArray(a0, Literal(false)), Seq(3, 2, 1))
    checkEvaluation(SortArray(a1, Literal(false)), Seq[Integer]())
    checkEvaluation(SortArray(a2, Literal(false)), Seq("b", "a"))
    checkEvaluation(new SortArray(a3, Literal(false)), Seq("b", "a", null))

    checkEvaluation(Literal.create(null, ArrayType(StringType)), null)
    checkEvaluation(new SortArray(a4), Seq(null, null))

    val typeAS = ArrayType(StructType(StructField("a", IntegerType) :: Nil))
    val arrayStruct = Literal.create(Seq(create_row(2), create_row(1)), typeAS)

    checkEvaluation(new SortArray(arrayStruct), Seq(create_row(1), create_row(2)))
  }

  test("Array contains") {
    val a0 = Literal.create(Seq(1, 2, 3), ArrayType(IntegerType))
    val a1 = Literal.create(Seq[String](null, ""), ArrayType(StringType))
    val a2 = Literal.create(Seq(null), ArrayType(LongType))
    val a3 = Literal.create(null, ArrayType(StringType))

    checkEvaluation(ArrayContains(a0, Literal(1)), true)
    checkEvaluation(ArrayContains(a0, Literal(0)), false)
    checkEvaluation(ArrayContains(a0, Literal.create(null, IntegerType)), null)

    checkEvaluation(ArrayContains(a1, Literal("")), true)
    checkEvaluation(ArrayContains(a1, Literal("a")), null)
    checkEvaluation(ArrayContains(a1, Literal.create(null, StringType)), null)

    checkEvaluation(ArrayContains(a2, Literal(1L)), null)
    checkEvaluation(ArrayContains(a2, Literal.create(null, LongType)), null)

    checkEvaluation(ArrayContains(a3, Literal("")), null)
    checkEvaluation(ArrayContains(a3, Literal.create(null, StringType)), null)
  }

<<<<<<< HEAD
  test("Concat") {
    // Primitive-type elements
    val ai0 = Literal.create(Seq(1, 2, 3), ArrayType(IntegerType))
    val ai1 = Literal.create(Seq.empty[Integer], ArrayType(IntegerType))
    val ai2 = Literal.create(Seq(4, null, 5), ArrayType(IntegerType))
    val ai3 = Literal.create(Seq(null, null), ArrayType(IntegerType))
    val ai4 = Literal.create(null, ArrayType(IntegerType))

    checkEvaluation(Concat(Seq(ai0)), Seq(1, 2, 3))
    checkEvaluation(Concat(Seq(ai0, ai1)), Seq(1, 2, 3))
    checkEvaluation(Concat(Seq(ai1, ai0)), Seq(1, 2, 3))
    checkEvaluation(Concat(Seq(ai0, ai0)), Seq(1, 2, 3, 1, 2, 3))
    checkEvaluation(Concat(Seq(ai0, ai2)), Seq(1, 2, 3, 4, null, 5))
    checkEvaluation(Concat(Seq(ai0, ai3, ai2)), Seq(1, 2, 3, null, null, 4, null, 5))
    checkEvaluation(Concat(Seq(ai4)), null)
    checkEvaluation(Concat(Seq(ai0, ai4)), null)
    checkEvaluation(Concat(Seq(ai4, ai0)), null)

    // Non-primitive-type elements
    val as0 = Literal.create(Seq("a", "b", "c"), ArrayType(StringType))
    val as1 = Literal.create(Seq.empty[String], ArrayType(StringType))
    val as2 = Literal.create(Seq("d", null, "e"), ArrayType(StringType))
    val as3 = Literal.create(Seq(null, null), ArrayType(StringType))
    val as4 = Literal.create(null, ArrayType(StringType))

    val aa0 = Literal.create(Seq(Seq("a", "b"), Seq("c")), ArrayType(ArrayType(StringType)))
    val aa1 = Literal.create(Seq(Seq("d"), Seq("e", "f")), ArrayType(ArrayType(StringType)))

    checkEvaluation(Concat(Seq(as0)), Seq("a", "b", "c"))
    checkEvaluation(Concat(Seq(as0, as1)), Seq("a", "b", "c"))
    checkEvaluation(Concat(Seq(as1, as0)), Seq("a", "b", "c"))
    checkEvaluation(Concat(Seq(as0, as0)), Seq("a", "b", "c", "a", "b", "c"))
    checkEvaluation(Concat(Seq(as0, as2)), Seq("a", "b", "c", "d", null, "e"))
    checkEvaluation(Concat(Seq(as0, as3, as2)), Seq("a", "b", "c", null, null, "d", null, "e"))
    checkEvaluation(Concat(Seq(as4)), null)
    checkEvaluation(Concat(Seq(as0, as4)), null)
    checkEvaluation(Concat(Seq(as4, as0)), null)

    checkEvaluation(Concat(Seq(aa0, aa1)), Seq(Seq("a", "b"), Seq("c"), Seq("d"), Seq("e", "f")))
=======
  test("Array max") {
    checkEvaluation(ArrayMax(Literal.create(Seq(1, 10, 2), ArrayType(IntegerType))), 10)
    checkEvaluation(
      ArrayMax(Literal.create(Seq[String](null, "abc", ""), ArrayType(StringType))), "abc")
    checkEvaluation(ArrayMax(Literal.create(Seq(null), ArrayType(LongType))), null)
    checkEvaluation(ArrayMax(Literal.create(null, ArrayType(StringType))), null)
    checkEvaluation(
      ArrayMax(Literal.create(Seq(1.123, 0.1234, 1.121), ArrayType(DoubleType))), 1.123)
>>>>>>> 69310220
  }
}<|MERGE_RESOLUTION|>--- conflicted
+++ resolved
@@ -106,7 +106,16 @@
     checkEvaluation(ArrayContains(a3, Literal.create(null, StringType)), null)
   }
 
-<<<<<<< HEAD
+  test("Array max") {
+    checkEvaluation(ArrayMax(Literal.create(Seq(1, 10, 2), ArrayType(IntegerType))), 10)
+    checkEvaluation(
+      ArrayMax(Literal.create(Seq[String](null, "abc", ""), ArrayType(StringType))), "abc")
+    checkEvaluation(ArrayMax(Literal.create(Seq(null), ArrayType(LongType))), null)
+    checkEvaluation(ArrayMax(Literal.create(null, ArrayType(StringType))), null)
+    checkEvaluation(
+      ArrayMax(Literal.create(Seq(1.123, 0.1234, 1.121), ArrayType(DoubleType))), 1.123)
+  }
+
   test("Concat") {
     // Primitive-type elements
     val ai0 = Literal.create(Seq(1, 2, 3), ArrayType(IntegerType))
@@ -146,15 +155,5 @@
     checkEvaluation(Concat(Seq(as4, as0)), null)
 
     checkEvaluation(Concat(Seq(aa0, aa1)), Seq(Seq("a", "b"), Seq("c"), Seq("d"), Seq("e", "f")))
-=======
-  test("Array max") {
-    checkEvaluation(ArrayMax(Literal.create(Seq(1, 10, 2), ArrayType(IntegerType))), 10)
-    checkEvaluation(
-      ArrayMax(Literal.create(Seq[String](null, "abc", ""), ArrayType(StringType))), "abc")
-    checkEvaluation(ArrayMax(Literal.create(Seq(null), ArrayType(LongType))), null)
-    checkEvaluation(ArrayMax(Literal.create(null, ArrayType(StringType))), null)
-    checkEvaluation(
-      ArrayMax(Literal.create(Seq(1.123, 0.1234, 1.121), ArrayType(DoubleType))), 1.123)
->>>>>>> 69310220
   }
 }